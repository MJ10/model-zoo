using Flux, Flux.Data.MNIST
using Flux: onehotbatch, argmax, crossentropy, throttle
using Base.Iterators: repeated, partition
# using CuArrays

# Classify MNIST digits with a convolutional network

imgs = MNIST.images()

labels = onehotbatch(MNIST.labels(), 0:9)

# Partition into batches of size 1,000
train = [(cat(4, float.(imgs[i])...), labels[:,i])
         for i in partition(1:60_000, 1000)]

train = gpu.(train)

# Prepare test set (first 1,000 images)
tX = cat(4, float.(MNIST.images(:test)[1:1000])...) |> gpu
tY = onehotbatch(MNIST.labels(:test)[1:1000], 0:9) |> gpu

m = Chain(
  Conv((2,2), 1=>16, relu),
<<<<<<< HEAD
  x -> maxpool(x, (2, 2)),
  Conv((2,2), 16=>8, relu),
  x -> maxpool(x, (2, 2)),
=======
  x -> maxpool(x, (2,2)),
  Conv((2,2), 16=>8, relu),
  x -> maxpool(x, (2,2)),
>>>>>>> 1572d5f6
  x -> reshape(x, :, size(x, 4)),
  Dense(288, 10), softmax) |> gpu

m(train[1][1])

loss(x, y) = crossentropy(m(x), y)

accuracy(x, y) = mean(argmax(m(x)) .== argmax(y))

evalcb = throttle(() -> @show(accuracy(tX, tY)), 10)
opt = ADAM(params(m))

Flux.train!(loss, train, opt, cb = evalcb)<|MERGE_RESOLUTION|>--- conflicted
+++ resolved
@@ -21,15 +21,9 @@
 
 m = Chain(
   Conv((2,2), 1=>16, relu),
-<<<<<<< HEAD
-  x -> maxpool(x, (2, 2)),
-  Conv((2,2), 16=>8, relu),
-  x -> maxpool(x, (2, 2)),
-=======
   x -> maxpool(x, (2,2)),
   Conv((2,2), 16=>8, relu),
   x -> maxpool(x, (2,2)),
->>>>>>> 1572d5f6
   x -> reshape(x, :, size(x, 4)),
   Dense(288, 10), softmax) |> gpu
 
